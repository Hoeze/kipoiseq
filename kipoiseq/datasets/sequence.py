from collections import OrderedDict
import pandas as pd
import numpy as np
from copy import deepcopy

from kipoi.metadata import GenomicRanges
from kipoi.specs import DataLoaderArgument, ArraySpecialType
from kipoi.plugin import is_installed
from kipoi.data import Dataset, kipoi_dataloader
from kipoi.specs import Author, Dependencies
from six import string_types


from kipoiseq.extractors import FastaStringExtractor
from kipoiseq.transforms import SwapAxes, DummyAxis, Compose, OneHot
from kipoiseq.transforms.functional import one_hot, resize_interval
from kipoiseq.utils import get_alphabet, get_onehot_shape, to_scalar

import pybedtools
from pybedtools import BedTool, Interval

# general dependencies
# bioconda::genomelake', TODO - add genomelake again once it gets released with pyfaidx to bioconda
deps = Dependencies(conda=['bioconda::pybedtools', 'bioconda::pyfaidx', 'numpy', 'pandas'],
                    pip=['kipoiseq'])
package_authors = [Author(name='Ziga Avsec', github='avsecz'),
                   Author(name='Roman Kreuzhuber', github='krrome')]

# Object exported on import *
__all__ = ['BedDataset', 'SeqDataset', 'SeqStringDataset']


def parse_dtype(dtype):
    dtypes = {'int': int, 'string': str, 'float': float, 'bool': bool}
    if dtype is None:
        return None
    if dtype in list(dtypes.values()):
        return dtype
    if dtype not in dtypes:
        raise Exception("Datatype '{0}' not recognized. Allowed are: {1}".format(dtype, str(list(dtypes.keys()))))
    return dtypes[dtype]


def parse_alphabet(alphabet):
    if isinstance(alphabet, str):
        return list(alphabet)
    else:
        return alphabet

def parse_type(dtype):
    if isinstance(dtype, string_types):
        if dtype in dir(np):
            return getattr(np, dtype)
    else:
        return dtype


class BedDataset(object):
    """Reads a tsv file in the following format:
    ```
    chr  start  stop  task1  task2 ...
    ```

    # Arguments
      tsv_file: tsv file type
      bed_columns: number of columns corresponding to the bed file. All the columns
        after that will be parsed as targets
      num_chr: if specified, 'chr' in the chromosome name will be dropped
      label_dtype: specific data type for labels
      ambiguous_mask: if specified, rows containing only ambiguous_mask values will be skipped
      incl_chromosomes: exclusive list of chromosome names to include in the final dataset.
        if not None, only these will be present in the dataset
      excl_chromosomes: list of chromosome names to omit from the dataset.
    """

    # bed types accorging to
    # https://www.ensembl.org/info/website/upload/bed.html
    bed_types = [str,  # chrom
                 int,  # chromStart
                 int,  # chromEnd
                 str,  # name
                 float,  # score
                 str,  # strand
                 int,  # thickStart
                 int,  # thickEnd
                 str,  # itemRbg
                 int,  # blockCount
                 int,  # blockSizes
                 int]  # blockStarts

    def __init__(self, tsv_file,
                 label_dtype=None,
                 bed_columns=3,
                 num_chr=False,
                 ambiguous_mask=None,
                 incl_chromosomes=None,
                 excl_chromosomes=None):
        self.tsv_file = tsv_file
        self.bed_columns = bed_columns
        self.num_chr = num_chr
        self.label_dtype = label_dtype
        self.ambiguous_mask = ambiguous_mask
        self.incl_chromosomes = incl_chromosomes
        self.excl_chromosomes = excl_chromosomes

        df_peek = pd.read_table(self.tsv_file,
                                header=None,
                                nrows=1,
                                sep='\t')
        self.n_tasks = df_peek.shape[1] - self.bed_columns
        assert self.n_tasks >= 0
        self.df = pd.read_table(self.tsv_file,
                                header=None,
                                dtype={i: d
                                       for i, d in enumerate(self.bed_types[:self.bed_columns] +
                                                             [self.label_dtype] * self.n_tasks)},
                                sep='\t')
        if self.num_chr and self.df.iloc[0][0].startswith("chr"):
            self.df[0] = self.df[0].str.replace("^chr", "")
        if not self.num_chr and not self.df.iloc[0][0].startswith("chr"):
            self.df[0] = "chr" + self.df[0]

        if ambiguous_mask is not None:
            # exclude regions where only ambigous labels are present
            self.df = self.df[~np.all(self.df.iloc[:, self.bed_columns:] == ambiguous_mask, axis=1)]

            # omit data outside chromosomes
        if incl_chromosomes is not None:
            self.df = self.df[self.df[0].isin(incl_chromosomes)]
        if excl_chromosomes is not None:
            self.df = self.df[~self.df[0].isin(excl_chromosomes)]

    def __getitem__(self, idx):
        """Returns (pybedtools.Interval, labels)
        """
        row = self.df.iloc[idx]
        interval = pybedtools.create_interval_from_list([to_scalar(x) for x in row.iloc[:self.bed_columns]])

        if self.n_tasks == 0:
            labels = {}
        else:
            labels = row.iloc[self.bed_columns:].values.astype(self.label_dtype)
        return interval, labels

    def __len__(self):
        return len(self.df)

    def get_targets(self):
        return self.df.iloc[:, self.bed_columns:].values.astype(self.label_dtype)


@kipoi_dataloader(override={"dependencies": deps, 'info.authors': package_authors})
class SeqStringDataset(Dataset):
    """
    info:
        doc: >
           Dataloader for a combination of fasta and tab-delimited input files such as bed files. The dataloader extracts
           regions from the fasta file as defined in the tab-delimited `intervals_file`. Returned sequences are of the type
           np.array([str]).
    args:
        intervals_file:
            doc: bed3+<columns> file path containing intervals + (optionally) labels
            example:
              url: https://raw.githubusercontent.com/kipoi/kipoiseq/kipoi_dataloader/tests/data/sample_intervals.bed
              md5: ecc4cf3885318a108adcc1e491463d36
        fasta_file:
            doc: Reference genome FASTA file path.
            example:
              url: https://raw.githubusercontent.com/kipoi/kipoiseq/kipoi_dataloader/tests/data/sample.5kb.fa
              md5: 6cefc8f443877490ab7bcb66b0872e30
        num_chr_fasta:
            doc: True, the the dataloader will make sure that the chromosomes don't start with chr.
        label_dtype:
            doc: None, datatype of the task labels taken from the intervals_file. Allowed - string', 'int', 'float', 'bool'
        auto_resize_len:
            doc: None, required sequence length.
        # max_seq_len:
        #     doc: maximum allowed sequence length
        use_strand:
            doc: reverse-complement fasta sequence if bed file defines negative strand
        force_upper:
            doc: Force uppercase output of sequences
    output_schema:
        inputs:
            name: seq
            shape: ()
            doc: DNA sequence as string
            special_type: DNAStringSeq
            associated_metadata: ranges
        targets:
            shape: (None,)
            doc: (optional) values following the bed-entry - chr  start  end  target1   target2 ....
        metadata:
            ranges:
                type: GenomicRanges
                doc: Ranges describing inputs.seq
    """

    def __init__(self,
                 intervals_file,
                 fasta_file,
                 num_chr_fasta=False,
                 label_dtype=None,
                 auto_resize_len=None,
                 # max_seq_len=None,
                 use_strand=False,
                 force_upper=True):

        self.num_chr_fasta = num_chr_fasta
        self.intervals_file = intervals_file
        self.fasta_file = fasta_file
        self.auto_resize_len = auto_resize_len
        self.use_strand = use_strand
        self.force_upper = force_upper
        # self.max_seq_len = max_seq_len

        self.bed = BedDataset(self.intervals_file,
                              num_chr=self.num_chr_fasta,
                              label_dtype=parse_dtype(label_dtype))
        self.fasta_extractors = None

    def __len__(self):
        return len(self.bed)

    def __getitem__(self, idx):
        if self.fasta_extractors is None:
            self.fasta_extractors = FastaStringExtractor(self.fasta_file, use_strand=self.use_strand,
                                                         force_upper=self.force_upper)

        interval, labels = self.bed[idx]

        if self.auto_resize_len:
            # automatically resize the sequence to cerat
            interval = resize_interval(interval, self.auto_resize_len, anchor='center')

        # QUESTION: @kromme - why to we need max_seq_len?
        # if self.max_seq_len is not None:
        #     assert interval.stop - interval.start <= self.max_seq_len

        # Run the fasta extractor and transform if necessary
        seq = self.fasta_extractors.extract(interval)

        return {
            "inputs": np.array(seq),
            "targets": labels,
            "metadata": {
                "ranges": GenomicRanges(interval.chrom, interval.start, interval.stop, str(idx))
            }
        }

    @classmethod
    def default_shape(cls):
        # correct the output schema - TODO - required?
        # self.output_schema_params = deepcopy(self.output_schema_params)
        # self.output_schema_params['inputs_shape'] = (1,)
        # if self.bed.n_tasks != 0:
        #     self.output_schema_params['targets_shape'] = (self.bed.n_tasks,)

        # self.output_schema = get_seq_dataset_output_schema(**self.output_schema_params)
        pass


# TODO - check lzamparo's dataloader:
# - https://github.com/kipoi/kipoiseq/issues/1#issuecomment-427412487
# - https://raw.githubusercontent.com/lzamparo/bindspace_revisions/master/deepbind/src/dataloader.py

# TODO - properly deal with samples outside


@kipoi_dataloader(override={"dependencies": deps, 'info.authors': package_authors})
class SeqDataset(Dataset):
    """
    info:
        doc: >
            Dataloader for a combination of fasta and tab-delimited input files such as bed files. The dataloader extracts
            regions from the fasta file as defined in the tab-delimited `intervals_file` and converts them into one-hot encoded
            format. Returned sequences are of the type np.array with the shape inferred from the arguments: `alphabet_axis`
            and `dummy_axis`.
    args:
        intervals_file:
            doc: bed3+<columns> file path containing intervals + (optionally) labels
            example:
              url: https://raw.githubusercontent.com/kipoi/kipoiseq/kipoi_dataloader/tests/data/sample_intervals.bed
              md5: ecc4cf3885318a108adcc1e491463d36
        fasta_file:
            doc: Reference genome FASTA file path.
            example:
              url: https://raw.githubusercontent.com/kipoi/kipoiseq/kipoi_dataloader/tests/data/sample.5kb.fa
              md5: 6cefc8f443877490ab7bcb66b0872e30
        num_chr_fasta:
            doc: True, the the dataloader will make sure that the chromosomes don't start with chr.
        label_dtype:
            doc: None, datatype of the task labels taken from the intervals_file. Allowed - string', 'int', 'float', 'bool'
        auto_resize_len:
            doc: None, required sequence length.
            example: 3
        use_strand:
            doc: reverse-complement fasta sequence if bed file defines negative strand
        alphabet_axis:
            doc: axis along which the alphabet runs (e.g. A,C,G,T for DNA)
        dummy_axis:
            doc: defines in which dimension a dummy axis should be added. None if no dummy axis is required.
        alphabet:
            doc: >
                alphabet to use for the one-hot encoding. This defines the order of the one-hot encoding.
                Can either be a list or a string: 'DNA', 'RNA', 'AMINO_ACIDS'.
        dtype:
            doc: defines the numpy dtype of the returned array. 
                
    output_schema:
        inputs:
            name: seq
            shape: (None, 4)
            doc: One-hot encoded DNA sequence
            special_type: DNASeq
            associated_metadata: ranges
        targets:
            shape: (None,)
            doc: (optional) values following the bed-entry - chr  start  end  target1   target2 ....
        metadata:
            ranges:
                type: GenomicRanges
                doc: Ranges describing inputs.seq
    """

    def __init__(self,
                 intervals_file,
                 fasta_file,
                 num_chr_fasta=False,
                 label_dtype=None,
                 auto_resize_len=None,
                 # max_seq_len=None,
                 use_strand=False,
                 alphabet_axis=1,
                 dummy_axis=None,
<<<<<<< HEAD
                 alphabet="ACGT"):

        # make sure the alphabet axis and the dummy axis are valid:
        assert alphabet_axis >= 0 and (alphabet_axis < 2 or (alphabet_axis <= 2 and dummy_axis is not None))
        assert dummy_axis is None or (dummy_axis >= 0 and dummy_axis <= 2 and alphabet_axis != dummy_axis)

=======
                 alphabet="ACGT",
                 dtype=None):
>>>>>>> 4783d134
        # transform parameters
        self.alphabet_axis = alphabet_axis
        self.dummy_axis = dummy_axis
        self.alphabet = parse_alphabet(alphabet)
        self.dtype = parse_type(dtype)

        # core dataset
        self.seq_string_dataset = SeqStringDataset(intervals_file, fasta_file, num_chr_fasta=num_chr_fasta,
                                                   label_dtype=label_dtype, auto_resize_len=auto_resize_len,
                                                   use_strand=use_strand, force_upper=True)

        # set the transform parameters correctly
        existing_alphabet_axis = 1
        if dummy_axis is not None and dummy_axis < 2:
            # dummy axis is added somewhere in the middle, so the alphabet axis is at the end now
            existing_alphabet_axis = 2

        # check if no swapping needed
        if existing_alphabet_axis == self.alphabet_axis:
            self.alphabet_axis = None

        # how to transform the input
        self.input_tranform = Compose([
            OneHot(self.alphabet),  # one-hot-encode
            DummyAxis(self.dummy_axis),  # optionally inject the dummy axis
            SwapAxes(existing_alphabet_axis, self.alphabet_axis),  # put the alphabet axis elsewhere
        ])

    def __len__(self):
        return len(self.seq_string_dataset)

    def __getitem__(self, idx):
        ret = self.seq_string_dataset[idx]
        ret['inputs'] = self.input_tranform(str(ret["inputs"]))
        return ret

    # TODO - compute the output shape based on the default value of parameters
    #         - executed in kipoi_dataloader
    # TODO - how to specify the shape properly when using differnet default parameters?
    #         - example: Basset dataloader
    @classmethod
    def default_shape(cls):
        # setup output schema
        # self.output_schema_params = deepcopy(self.output_schema_params)

        # self.output_schema_params['inputs_shape'] = get_onehot_shape(self.alphabet_axis, self.dummy_axis,
        #                                                              self.auto_resize_len, self.alphabet)
        # if self.bed.n_tasks != 0:
        #     self.output_schema_params['targets_shape'] = (self.bed.n_tasks,)
        # self.output_schema = get_seq_dataset_output_schema(**self.output_schema_params)
        pass<|MERGE_RESOLUTION|>--- conflicted
+++ resolved
@@ -333,17 +333,13 @@
                  use_strand=False,
                  alphabet_axis=1,
                  dummy_axis=None,
-<<<<<<< HEAD
-                 alphabet="ACGT"):
+                 alphabet="ACGT",
+                 dtype=None):
 
         # make sure the alphabet axis and the dummy axis are valid:
         assert alphabet_axis >= 0 and (alphabet_axis < 2 or (alphabet_axis <= 2 and dummy_axis is not None))
         assert dummy_axis is None or (dummy_axis >= 0 and dummy_axis <= 2 and alphabet_axis != dummy_axis)
 
-=======
-                 alphabet="ACGT",
-                 dtype=None):
->>>>>>> 4783d134
         # transform parameters
         self.alphabet_axis = alphabet_axis
         self.dummy_axis = dummy_axis
