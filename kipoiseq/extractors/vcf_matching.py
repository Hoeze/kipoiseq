--- conflicted
+++ resolved
@@ -28,6 +28,7 @@
         )
         for v in variants
     ], columns=['Chromosome', 'Start', 'End', 'variant'])
+    import pyranges
     return pyranges.PyRanges(df)
 
 
@@ -116,13 +117,7 @@
             raise ValueError('only one of `gth_path`, `bed_path`, `pranges`,'
                              '`intervals` or should given as input.')
         if gtf_path:
-<<<<<<< HEAD
             pranges = pyranges.read_gtf(gtf_path, )
-            pranges.Start -= 1
-=======
-            import pyranges
-            pranges = pyranges.read_gtf(gtf_path)
->>>>>>> 0605137a
 
         elif bed_path:
             pranges = pyranges.read_bed(bed_path)
