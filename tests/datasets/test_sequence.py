--- conflicted
+++ resolved
@@ -85,8 +85,4 @@
     for out in ex:
         dl_entries += 1
     assert dl_entries == len(ex)
-<<<<<<< HEAD
-    assert len(ex) == bed_entries
-=======
-    assert len(ex) == bed_entries
->>>>>>> 098e9ca9
+    assert len(ex) == bed_entries